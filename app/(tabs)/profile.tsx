--- conflicted
+++ resolved
@@ -18,7 +18,6 @@
   const router = useRouter();
   const [refreshing, setRefreshing] = useState(false);
 
-<<<<<<< HEAD
   // Handle pull to refresh
   const onRefresh = async () => {
     setRefreshing(true);
@@ -26,17 +25,7 @@
     setTimeout(() => {
       setRefreshing(false);
     }, 1000);
-=======
-  // Handle pull to refresh - could potentially refresh user profile
-  const onRefresh = async () => {
-    setRefreshing(true);
-    try {
-      // For now, just simulate a refresh - could add user profile refetch here
-      await new Promise(resolve => setTimeout(resolve, 1000));
-    } finally {
-      setRefreshing(false);
-    }
->>>>>>> 6ec4a7db
+
   };
 
   const handleLogout = async () => {
@@ -54,11 +43,7 @@
   };
 
   return (
-<<<<<<< HEAD
     <ScrollView
-=======
-    <ScrollView 
->>>>>>> 6ec4a7db
       style={styles.container}
       refreshControl={
         <RefreshControl refreshing={refreshing} onRefresh={onRefresh} />
