import React, { useState } from "react";
import {
  View,
  Text,
  StyleSheet,
  ScrollView,
  TouchableOpacity,
  ActivityIndicator,
  RefreshControl,
} from "react-native";
import { MaterialIcons } from "@expo/vector-icons";
import { useQuery } from "@tanstack/react-query";
import { router } from "expo-router";
import Constants from "expo-constants";
import { useAuth } from "../../src/contexts/AuthContext";
import ApiService from "../../src/services/API/apiService";
import { Recipe, BrewSession } from "../../src/types";

export default function DashboardScreen() {
  const { user } = useAuth();
  const [refreshing, setRefreshing] = useState(false);

  // Handle pull to refresh
  const onRefresh = async () => {
    setRefreshing(true);
    try {
      await refetch();
    } finally {
      setRefreshing(false);
    }
  };

  // Query for dashboard data by combining multiple endpoints
  const {
    data: dashboardData,
    isLoading,
    error,
    refetch,
  } = useQuery({
    queryKey: ["dashboard"],
    queryFn: async () => {
      try {
        // Fetch data from multiple working endpoints - use same pattern as recipes tab
<<<<<<< HEAD
        const [recipesResponse, brewSessionsResponse, publicRecipesResponse] =
          await Promise.all([
            ApiService.recipes.getAll(1, 5), // Get first 5 recipes like original
            ApiService.brewSessions.getAll(1, 5), // Get first 5 brew sessions like original
            ApiService.recipes.getPublic(1, 1), // Get public recipes count (just need pagination info)
          ]);
=======
        const [recipesResponse, brewSessionsResponse, publicRecipesResponse] = await Promise.all([
          ApiService.recipes.getAll(1, 5), // Get first 5 recipes like original
          ApiService.brewSessions.getAll(1, 5), // Get first 5 brew sessions like original
          ApiService.recipes.getPublic(1, 1), // Get public recipes count (just need pagination info)
        ]);
>>>>>>> 6ec4a7db

        // Transform the data to match expected dashboard format - use same pattern as recipes tab
        // The recipes tab accesses response.data.recipes, brew sessions tab accesses response.data.brew_sessions
        const recipes = recipesResponse.data?.recipes || [];
        const brewSessions = brewSessionsResponse.data?.brew_sessions || [];
<<<<<<< HEAD

        // Calculate user stats - use same status filtering as brew sessions tab

        const activeBrewSessions = brewSessions.filter(
          session => session.status !== "completed"
        );

        const userStats = {
          total_recipes:
            recipesResponse.data.pagination?.total || recipes.length,
          public_recipes: publicRecipesResponse.data.pagination?.total || 0,
          total_brew_sessions:
            brewSessionsResponse.data.pagination?.total || brewSessions.length,
=======
        
        // Calculate user stats - use same status filtering as brew sessions tab
        const activeBrewSessions = brewSessions.filter(session => 
          session.status === 'fermenting' || session.status === 'paused'
        );
        
        
        const userStats = {
          total_recipes: recipesResponse.data.pagination?.total || recipes.length,
          public_recipes: publicRecipesResponse.data.pagination?.total || 0,
          total_brew_sessions: brewSessionsResponse.data.pagination?.total || brewSessions.length,
>>>>>>> 6ec4a7db
          active_brew_sessions: activeBrewSessions.length,
        };

        return {
          data: {
            user_stats: userStats,
            recent_recipes: recipes.slice(0, 3), // Show 3 most recent
            active_brew_sessions: activeBrewSessions.slice(0, 3), // Show 3 most recent active sessions
<<<<<<< HEAD
          },
=======
          }
>>>>>>> 6ec4a7db
        };
      } catch (error) {
        console.error("Dashboard data fetch error:", error);
        throw error;
      }
    },
    retry: 1, // Only retry once to avoid excessive API calls
    staleTime: 1000 * 60 * 5, // Cache for 5 minutes
  });

  const handleCreateRecipe = () => {
    // TODO: Navigate to recipe create screen when implemented
    console.log("Navigate to create recipe");
  };

  const handleStartBrewSession = () => {
    // TODO: Navigate to create brew session screen when implemented
    console.log("Navigate to create brew session");
  };

  const handleBrowsePublicRecipes = () => {
    router.push("/(tabs)/recipes");
  };

  const handleRecipePress = (recipe: Recipe) => {
    // TODO: Navigate to recipe detail screen when implemented
    console.log("Navigate to recipe:", recipe.id);
  };

  const handleBrewSessionPress = (brewSession: BrewSession) => {
    // TODO: Navigate to brew session detail screen when implemented
    console.log("Navigate to brew session:", brewSession.session_id);
  };

  const formatDate = (dateString: string) => {
    const date = new Date(dateString);
    return date.toLocaleDateString();
  };

  const getStatusColor = (status: BrewSession["status"]) => {
    switch (status) {
      case "active":
      case "fermenting":
<<<<<<< HEAD
      case "in-progress": // Handle API status
=======
>>>>>>> 6ec4a7db
        return "#4CAF50";
      case "paused":
        return "#FF9800";
      case "completed":
        return "#2196F3";
      case "failed":
        return "#f44336";
      default:
        return "#4CAF50"; // Default to active color for non-completed sessions
    }
  };

  const renderRecentRecipe = (recipe: Recipe) => {
<<<<<<< HEAD
    if (!recipe || !recipe.name) {
=======
    if (!recipe || !(recipe.id || recipe.recipe_id) || !recipe.name) {
>>>>>>> 6ec4a7db
      return null;
    }

    return (
      <TouchableOpacity
<<<<<<< HEAD
        key={recipe.id || recipe.name}
=======
        key={recipe.id || recipe.recipe_id}
>>>>>>> 6ec4a7db
        style={styles.recentCard}
        onPress={() => handleRecipePress(recipe)}
      >
        <View style={styles.recentHeader}>
          <MaterialIcons name="menu-book" size={20} color="#f4511e" />
          <Text style={styles.recentTitle} numberOfLines={1}>
            {recipe.name}
          </Text>
        </View>
        <Text style={styles.recentSubtitle}>
          {recipe.style || "Unknown Style"}
        </Text>
        <Text style={styles.recentDate}>
          Created{" "}
          {recipe.created_at ? formatDate(recipe.created_at) : "Unknown date"}
        </Text>
      </TouchableOpacity>
    );
  };

  const renderActiveBrewSession = (brewSession: BrewSession) => {
<<<<<<< HEAD
    if (!brewSession || !brewSession.session_id || !brewSession.name) {
=======
    // Fix: The actual data has recipe_id and session_id, not recipe and id
    if (!brewSession || !brewSession.name) {
>>>>>>> 6ec4a7db
      return null;
    }

    return (
      <TouchableOpacity
<<<<<<< HEAD
        key={brewSession.session_id}
=======
        key={brewSession.session_id || brewSession.name}
>>>>>>> 6ec4a7db
        style={styles.recentCard}
        onPress={() => handleBrewSessionPress(brewSession)}
      >
        <View style={styles.recentHeader}>
          <MaterialIcons
            name="science"
            size={20}
            color={getStatusColor(brewSession.status)}
          />
          <Text style={styles.recentTitle} numberOfLines={1}>
            {brewSession.name}
          </Text>
        </View>
<<<<<<< HEAD
        <Text style={styles.recentSubtitle}>Status: {brewSession.status}</Text>
=======
        <Text style={styles.recentSubtitle}>
          Status: {brewSession.status}
        </Text>
>>>>>>> 6ec4a7db
        <Text style={styles.recentDate}>
          Day{" "}
          {brewSession.brew_date
            ? Math.floor(
                (new Date().getTime() -
                  new Date(brewSession.brew_date).getTime()) /
                  (1000 * 60 * 60 * 24)
              )
            : 0}{" "}
          • {brewSession.current_stage || "Unknown Stage"}
        </Text>
      </TouchableOpacity>
    );
  };

  if (isLoading) {
    return (
      <View style={styles.loadingContainer}>
        <ActivityIndicator size="large" color="#f4511e" />
        <Text style={styles.loadingText}>Loading dashboard...</Text>
      </View>
    );
  }

  if (error) {
    // Show fallback dashboard when backend is not available
    const fallbackStats = {
      total_recipes: 0,
      public_recipes: 0,
      total_brew_sessions: 0,
      active_brew_sessions: 0,
    };

    return (
<<<<<<< HEAD
      <ScrollView
=======
      <ScrollView 
>>>>>>> 6ec4a7db
        style={styles.container}
        refreshControl={
          <RefreshControl refreshing={refreshing} onRefresh={onRefresh} />
        }
      >
        <View style={styles.header}>
          <Text style={styles.greeting}>Welcome back, {user?.username}!</Text>
          <Text style={styles.subtitle}>Ready to brew something amazing?</Text>
        </View>

        <View style={styles.statsContainer}>
          <View style={styles.statCard}>
            <MaterialIcons name="menu-book" size={32} color="#f4511e" />
            <Text style={styles.statNumber}>{fallbackStats.total_recipes}</Text>
            <Text style={styles.statLabel}>Recipes</Text>
          </View>

          <View style={styles.statCard}>
            <MaterialIcons name="science" size={32} color="#f4511e" />
            <Text style={styles.statNumber}>
              {fallbackStats.active_brew_sessions}
            </Text>
            <Text style={styles.statLabel}>Active Brews</Text>
          </View>

          <View style={styles.statCard}>
            <MaterialIcons name="public" size={32} color="#f4511e" />
            <Text style={styles.statNumber}>
              {fallbackStats.public_recipes}
            </Text>
            <Text style={styles.statLabel}>Public</Text>
          </View>
        </View>

        <View style={styles.section}>
          <Text style={styles.sectionTitle}>Quick Actions</Text>

          <TouchableOpacity
            style={styles.actionCard}
            onPress={handleCreateRecipe}
          >
            <MaterialIcons name="add" size={24} color="#f4511e" />
            <View style={styles.actionContent}>
              <Text style={styles.actionTitle}>Create New Recipe</Text>
              <Text style={styles.actionSubtitle}>
                Start building your next brew
              </Text>
            </View>
            <MaterialIcons name="chevron-right" size={24} color="#ccc" />
          </TouchableOpacity>

          <TouchableOpacity
            style={styles.actionCard}
            onPress={handleStartBrewSession}
          >
            <MaterialIcons name="play-arrow" size={24} color="#f4511e" />
            <View style={styles.actionContent}>
              <Text style={styles.actionTitle}>Start Brew Session</Text>
              <Text style={styles.actionSubtitle}>
                Begin tracking a new brew
              </Text>
            </View>
            <MaterialIcons name="chevron-right" size={24} color="#ccc" />
          </TouchableOpacity>

          <TouchableOpacity
            style={styles.actionCard}
            onPress={handleBrowsePublicRecipes}
          >
            <MaterialIcons name="public" size={24} color="#f4511e" />
            <View style={styles.actionContent}>
              <Text style={styles.actionTitle}>Browse Public Recipes</Text>
              <Text style={styles.actionSubtitle}>
                Discover community favorites
              </Text>
            </View>
            <MaterialIcons name="chevron-right" size={24} color="#ccc" />
          </TouchableOpacity>
        </View>

        <View style={styles.section}>
          <Text style={styles.sectionTitle}>Backend Status</Text>
          <View style={styles.emptyState}>
            <MaterialIcons name="cloud-off" size={48} color="#ccc" />
            <Text style={styles.emptyText}>Backend Not Connected</Text>
            <Text style={styles.emptySubtext}>
              Start the Flask backend to see real brewing data
            </Text>
          </View>
        </View>

        <View style={styles.versionFooter}>
          <Text style={styles.versionText}>
            BrewTracker Mobile v{Constants.expoConfig?.version || "0.1.0"}
          </Text>
        </View>
      </ScrollView>
    );
  }

  const stats = dashboardData?.data.user_stats;
  const recentRecipes = dashboardData?.data.recent_recipes || [];
  const activeBrewSessions = dashboardData?.data.active_brew_sessions || [];

  return (
<<<<<<< HEAD
    <ScrollView
=======
    <ScrollView 
>>>>>>> 6ec4a7db
      style={styles.container}
      refreshControl={
        <RefreshControl refreshing={refreshing} onRefresh={onRefresh} />
      }
    >
      <View style={styles.header}>
        <Text style={styles.greeting}>Welcome back, {user?.username}!</Text>
        <Text style={styles.subtitle}>Ready to brew something amazing?</Text>
      </View>

      <View style={styles.statsContainer}>
        <View style={styles.statCard}>
          <MaterialIcons name="menu-book" size={32} color="#f4511e" />
          <Text style={styles.statNumber}>{stats?.total_recipes || 0}</Text>
          <Text style={styles.statLabel}>Recipes</Text>
        </View>

        <View style={styles.statCard}>
          <MaterialIcons name="science" size={32} color="#f4511e" />
          <Text style={styles.statNumber}>
            {stats?.active_brew_sessions || 0}
          </Text>
          <Text style={styles.statLabel}>Active Brews</Text>
        </View>

        <View style={styles.statCard}>
          <MaterialIcons name="public" size={32} color="#f4511e" />
          <Text style={styles.statNumber}>{stats?.public_recipes || 0}</Text>
          <Text style={styles.statLabel}>Public</Text>
        </View>
      </View>

      <View style={styles.section}>
        <Text style={styles.sectionTitle}>Quick Actions</Text>

        <TouchableOpacity
          style={styles.actionCard}
          onPress={handleCreateRecipe}
        >
          <MaterialIcons name="add" size={24} color="#f4511e" />
          <View style={styles.actionContent}>
            <Text style={styles.actionTitle}>Create New Recipe</Text>
            <Text style={styles.actionSubtitle}>
              Start building your next brew
            </Text>
          </View>
          <MaterialIcons name="chevron-right" size={24} color="#ccc" />
        </TouchableOpacity>

        <TouchableOpacity
          style={styles.actionCard}
          onPress={handleStartBrewSession}
        >
          <MaterialIcons name="play-arrow" size={24} color="#f4511e" />
          <View style={styles.actionContent}>
            <Text style={styles.actionTitle}>Start Brew Session</Text>
            <Text style={styles.actionSubtitle}>Begin tracking a new brew</Text>
          </View>
          <MaterialIcons name="chevron-right" size={24} color="#ccc" />
        </TouchableOpacity>

        <TouchableOpacity
          style={styles.actionCard}
          onPress={handleBrowsePublicRecipes}
        >
          <MaterialIcons name="public" size={24} color="#f4511e" />
          <View style={styles.actionContent}>
            <Text style={styles.actionTitle}>Browse Public Recipes</Text>
            <Text style={styles.actionSubtitle}>
              Discover community favorites
            </Text>
          </View>
          <MaterialIcons name="chevron-right" size={24} color="#ccc" />
        </TouchableOpacity>
      </View>

      {/* Recent Recipes */}
<<<<<<< HEAD
      {recentRecipes.length > 0 && (
        <View style={styles.section}>
          <Text style={styles.sectionTitle}>Recent Recipes</Text>
          <View style={styles.verticalList}>
            {recentRecipes
              .filter(recipe => recipe && recipe.name)
              .map(renderRecentRecipe)}
          </View>
        </View>
      )}

      {/* Active Brew Sessions */}
      {activeBrewSessions.length > 0 && (
        <View style={styles.section}>
          <Text style={styles.sectionTitle}>Active Brew Sessions</Text>
          <ScrollView horizontal showsHorizontalScrollIndicator={false}>
            <View style={styles.horizontalList}>
              {activeBrewSessions
                .filter(session => session && session.session_id)
                .map(renderActiveBrewSession)}
            </View>
          </ScrollView>
        </View>
      )}
=======
      <View style={styles.section}>
        <Text style={styles.sectionTitle}>Recent Recipes</Text>
        {recentRecipes.length > 0 ? (
          <View style={styles.verticalList}>
            {recentRecipes
              .filter(recipe => recipe && (recipe.id || recipe.recipe_id))
              .map(renderRecentRecipe)}
          </View>
        ) : (
          <View style={styles.emptyState}>
            <MaterialIcons name="menu-book" size={48} color="#ccc" />
            <Text style={styles.emptyText}>No recipes yet</Text>
            <Text style={styles.emptySubtext}>
              Create your first recipe to get started!
            </Text>
          </View>
        )}
      </View>
>>>>>>> 6ec4a7db

      {/* Recent Brew Sessions */}
      <View style={styles.section}>
        <Text style={styles.sectionTitle}>Recent Brew Sessions</Text>
        {activeBrewSessions.length > 0 ? (
          <View style={styles.verticalList}>
            {activeBrewSessions
              .filter(session => session && session.session_id)
              .map(renderActiveBrewSession)}
          </View>
        ) : (
          <View style={styles.emptyState}>
            <MaterialIcons name="science" size={48} color="#ccc" />
            <Text style={styles.emptyText}>No brew sessions yet</Text>
            <Text style={styles.emptySubtext}>
              Start your first brew session to track progress!
            </Text>
          </View>
        )}
      </View>


      <View style={styles.versionFooter}>
        <Text style={styles.versionText}>
          BrewTracker Mobile v{Constants.expoConfig?.version || "0.1.0"}
        </Text>
      </View>
    </ScrollView>
  );
}

const styles = StyleSheet.create({
  container: {
    flex: 1,
    backgroundColor: "#f5f5f5",
  },
  loadingContainer: {
    flex: 1,
    justifyContent: "center",
    alignItems: "center",
    backgroundColor: "#f5f5f5",
  },
  loadingText: {
    fontSize: 16,
    color: "#666",
    marginTop: 16,
  },
  errorContainer: {
    flex: 1,
    justifyContent: "center",
    alignItems: "center",
    backgroundColor: "#f5f5f5",
    padding: 32,
  },
  errorText: {
    fontSize: 18,
    fontWeight: "bold",
    color: "#f44336",
    marginTop: 16,
    textAlign: "center",
  },
  errorSubtext: {
    fontSize: 14,
    color: "#666",
    marginTop: 8,
    textAlign: "center",
  },
  header: {
    backgroundColor: "#fff",
    padding: 20,
    marginBottom: 16,
  },
  greeting: {
    fontSize: 24,
    fontWeight: "bold",
    color: "#333",
    marginBottom: 4,
  },
  subtitle: {
    fontSize: 16,
    color: "#666",
  },
  statsContainer: {
    flexDirection: "row",
    paddingHorizontal: 16,
    marginBottom: 16,
    gap: 8,
  },
  statCard: {
    flex: 1,
    backgroundColor: "#fff",
    padding: 16,
    borderRadius: 12,
    alignItems: "center",
    shadowColor: "#000",
    shadowOffset: { width: 0, height: 2 },
    shadowOpacity: 0.1,
    shadowRadius: 4,
    elevation: 3,
  },
  statNumber: {
    fontSize: 28,
    fontWeight: "bold",
    color: "#333",
    marginTop: 8,
  },
  statLabel: {
    fontSize: 14,
    color: "#666",
    marginTop: 4,
  },
  section: {
    backgroundColor: "#fff",
    marginHorizontal: 16,
    marginBottom: 16,
    borderRadius: 12,
    padding: 16,
    shadowColor: "#000",
    shadowOffset: { width: 0, height: 2 },
    shadowOpacity: 0.1,
    shadowRadius: 4,
    elevation: 3,
  },
  sectionTitle: {
    fontSize: 18,
    fontWeight: "bold",
    color: "#333",
    marginBottom: 16,
  },
  actionCard: {
    flexDirection: "row",
    alignItems: "center",
    paddingVertical: 12,
    borderBottomWidth: 1,
    borderBottomColor: "#f0f0f0",
    marginBottom: 12,
  },
  actionContent: {
    flex: 1,
    marginLeft: 12,
  },
  actionTitle: {
    fontSize: 16,
    fontWeight: "600",
    color: "#333",
  },
  actionSubtitle: {
    fontSize: 14,
    color: "#666",
    marginTop: 2,
  },
  horizontalList: {
    flexDirection: "row",
    paddingHorizontal: 0,
    gap: 12,
  },
  verticalList: {
<<<<<<< HEAD
=======
    flexDirection: "column",
>>>>>>> 6ec4a7db
    gap: 12,
  },
  recentCard: {
    backgroundColor: "#f8f8f8",
    borderRadius: 8,
    padding: 12,
    marginBottom: 8,
  },
  recentHeader: {
    flexDirection: "row",
    alignItems: "center",
    marginBottom: 8,
    gap: 8,
  },
  recentTitle: {
    fontSize: 16,
    fontWeight: "600",
    color: "#333",
    flex: 1,
  },
  recentSubtitle: {
    fontSize: 14,
    color: "#666",
    marginBottom: 4,
  },
  recentDate: {
    fontSize: 12,
    color: "#999",
  },
  emptyState: {
    alignItems: "center",
    paddingVertical: 32,
  },
  emptyText: {
    fontSize: 16,
    color: "#666",
    marginTop: 12,
  },
  emptySubtext: {
    fontSize: 14,
    color: "#999",
    marginTop: 4,
  },
  versionFooter: {
    alignItems: "center",
    paddingVertical: 16,
    marginTop: 8,
  },
  versionText: {
    fontSize: 12,
    color: "#999",
    fontWeight: "500",
  },
});<|MERGE_RESOLUTION|>--- conflicted
+++ resolved
@@ -41,26 +41,18 @@
     queryFn: async () => {
       try {
         // Fetch data from multiple working endpoints - use same pattern as recipes tab
-<<<<<<< HEAD
         const [recipesResponse, brewSessionsResponse, publicRecipesResponse] =
           await Promise.all([
             ApiService.recipes.getAll(1, 5), // Get first 5 recipes like original
             ApiService.brewSessions.getAll(1, 5), // Get first 5 brew sessions like original
             ApiService.recipes.getPublic(1, 1), // Get public recipes count (just need pagination info)
           ]);
-=======
-        const [recipesResponse, brewSessionsResponse, publicRecipesResponse] = await Promise.all([
-          ApiService.recipes.getAll(1, 5), // Get first 5 recipes like original
-          ApiService.brewSessions.getAll(1, 5), // Get first 5 brew sessions like original
-          ApiService.recipes.getPublic(1, 1), // Get public recipes count (just need pagination info)
-        ]);
->>>>>>> 6ec4a7db
+
 
         // Transform the data to match expected dashboard format - use same pattern as recipes tab
         // The recipes tab accesses response.data.recipes, brew sessions tab accesses response.data.brew_sessions
         const recipes = recipesResponse.data?.recipes || [];
         const brewSessions = brewSessionsResponse.data?.brew_sessions || [];
-<<<<<<< HEAD
 
         // Calculate user stats - use same status filtering as brew sessions tab
 
@@ -74,19 +66,7 @@
           public_recipes: publicRecipesResponse.data.pagination?.total || 0,
           total_brew_sessions:
             brewSessionsResponse.data.pagination?.total || brewSessions.length,
-=======
-        
-        // Calculate user stats - use same status filtering as brew sessions tab
-        const activeBrewSessions = brewSessions.filter(session => 
-          session.status === 'fermenting' || session.status === 'paused'
-        );
-        
-        
-        const userStats = {
-          total_recipes: recipesResponse.data.pagination?.total || recipes.length,
-          public_recipes: publicRecipesResponse.data.pagination?.total || 0,
-          total_brew_sessions: brewSessionsResponse.data.pagination?.total || brewSessions.length,
->>>>>>> 6ec4a7db
+
           active_brew_sessions: activeBrewSessions.length,
         };
 
@@ -95,11 +75,9 @@
             user_stats: userStats,
             recent_recipes: recipes.slice(0, 3), // Show 3 most recent
             active_brew_sessions: activeBrewSessions.slice(0, 3), // Show 3 most recent active sessions
-<<<<<<< HEAD
+
           },
-=======
-          }
->>>>>>> 6ec4a7db
+
         };
       } catch (error) {
         console.error("Dashboard data fetch error:", error);
@@ -143,10 +121,7 @@
     switch (status) {
       case "active":
       case "fermenting":
-<<<<<<< HEAD
       case "in-progress": // Handle API status
-=======
->>>>>>> 6ec4a7db
         return "#4CAF50";
       case "paused":
         return "#FF9800";
@@ -160,21 +135,15 @@
   };
 
   const renderRecentRecipe = (recipe: Recipe) => {
-<<<<<<< HEAD
     if (!recipe || !recipe.name) {
-=======
-    if (!recipe || !(recipe.id || recipe.recipe_id) || !recipe.name) {
->>>>>>> 6ec4a7db
+
       return null;
     }
 
     return (
       <TouchableOpacity
-<<<<<<< HEAD
         key={recipe.id || recipe.name}
-=======
-        key={recipe.id || recipe.recipe_id}
->>>>>>> 6ec4a7db
+
         style={styles.recentCard}
         onPress={() => handleRecipePress(recipe)}
       >
@@ -196,22 +165,14 @@
   };
 
   const renderActiveBrewSession = (brewSession: BrewSession) => {
-<<<<<<< HEAD
     if (!brewSession || !brewSession.session_id || !brewSession.name) {
-=======
-    // Fix: The actual data has recipe_id and session_id, not recipe and id
-    if (!brewSession || !brewSession.name) {
->>>>>>> 6ec4a7db
       return null;
     }
 
     return (
       <TouchableOpacity
-<<<<<<< HEAD
         key={brewSession.session_id}
-=======
-        key={brewSession.session_id || brewSession.name}
->>>>>>> 6ec4a7db
+
         style={styles.recentCard}
         onPress={() => handleBrewSessionPress(brewSession)}
       >
@@ -225,13 +186,8 @@
             {brewSession.name}
           </Text>
         </View>
-<<<<<<< HEAD
         <Text style={styles.recentSubtitle}>Status: {brewSession.status}</Text>
-=======
-        <Text style={styles.recentSubtitle}>
-          Status: {brewSession.status}
-        </Text>
->>>>>>> 6ec4a7db
+
         <Text style={styles.recentDate}>
           Day{" "}
           {brewSession.brew_date
@@ -266,11 +222,7 @@
     };
 
     return (
-<<<<<<< HEAD
       <ScrollView
-=======
-      <ScrollView 
->>>>>>> 6ec4a7db
         style={styles.container}
         refreshControl={
           <RefreshControl refreshing={refreshing} onRefresh={onRefresh} />
@@ -376,11 +328,7 @@
   const activeBrewSessions = dashboardData?.data.active_brew_sessions || [];
 
   return (
-<<<<<<< HEAD
     <ScrollView
-=======
-    <ScrollView 
->>>>>>> 6ec4a7db
       style={styles.container}
       refreshControl={
         <RefreshControl refreshing={refreshing} onRefresh={onRefresh} />
@@ -458,7 +406,7 @@
       </View>
 
       {/* Recent Recipes */}
-<<<<<<< HEAD
+
       {recentRecipes.length > 0 && (
         <View style={styles.section}>
           <Text style={styles.sectionTitle}>Recent Recipes</Text>
@@ -483,26 +431,7 @@
           </ScrollView>
         </View>
       )}
-=======
-      <View style={styles.section}>
-        <Text style={styles.sectionTitle}>Recent Recipes</Text>
-        {recentRecipes.length > 0 ? (
-          <View style={styles.verticalList}>
-            {recentRecipes
-              .filter(recipe => recipe && (recipe.id || recipe.recipe_id))
-              .map(renderRecentRecipe)}
-          </View>
-        ) : (
-          <View style={styles.emptyState}>
-            <MaterialIcons name="menu-book" size={48} color="#ccc" />
-            <Text style={styles.emptyText}>No recipes yet</Text>
-            <Text style={styles.emptySubtext}>
-              Create your first recipe to get started!
-            </Text>
-          </View>
-        )}
-      </View>
->>>>>>> 6ec4a7db
+
 
       {/* Recent Brew Sessions */}
       <View style={styles.section}>
@@ -660,10 +589,6 @@
     gap: 12,
   },
   verticalList: {
-<<<<<<< HEAD
-=======
-    flexDirection: "column",
->>>>>>> 6ec4a7db
     gap: 12,
   },
   recentCard: {
