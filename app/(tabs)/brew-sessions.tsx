import React, { useState } from "react";
import {
  View,
  Text,
  StyleSheet,
  TouchableOpacity,
  FlatList,
  RefreshControl,
  ActivityIndicator,
} from "react-native";
import { MaterialIcons } from "@expo/vector-icons";
import { useQuery } from "@tanstack/react-query";
import { router } from "expo-router";
import ApiService from "../../src/services/API/apiService";
import { BrewSession } from "../../src/types";

export default function BrewSessionsScreen() {
  const [activeTab, setActiveTab] = useState<"active" | "completed">("active");
  const [refreshing, setRefreshing] = useState(false);

  // Handle pull to refresh
  const onRefresh = async () => {
    setRefreshing(true);
    try {
      await refetch();
    } finally {
      setRefreshing(false);
    }
  };

  // Query for brew sessions
  const {
    data: brewSessionsData,
    isLoading,
    error,
    refetch,
  } = useQuery({
    queryKey: ["brewSessions"],
    queryFn: async () => {
      const response = await ApiService.brewSessions.getAll(1, 20);
      return response.data;
    },
    retry: 1,
    staleTime: 1000 * 60 * 2, // Cache for 2 minutes
  });

  const allBrewSessions = brewSessionsData?.brew_sessions || [];
  const activeBrewSessions = allBrewSessions.filter(
<<<<<<< HEAD
    session => session.status !== "completed"
=======
    session => session.status === "fermenting" || session.status === "paused"
>>>>>>> 6ec4a7db
  );
  const completedBrewSessions = allBrewSessions.filter(
    session => session.status === "completed"
  );


  const currentBrewSessions =
    activeTab === "active" ? activeBrewSessions : completedBrewSessions;

  const handleBrewSessionPress = (brewSession: BrewSession) => {
    // TODO: Navigate to brew session detail screen when implemented
    console.log("Navigate to brew session:", brewSession.session_id);
  };

  const handleStartBrewing = () => {
    // TODO: Navigate to create brew session screen when implemented
    console.log("Navigate to create brew session");
  };

  const getStatusColor = (status: BrewSession["status"]) => {
<<<<<<< HEAD
    if (!status) return "#4CAF50"; // Default for non-completed

    switch (status) {
      case "active":
      case "fermenting":
      case "in-progress": // Handle API status
=======
    if (!status) return "#666";
    
    switch (status) {
      case "active":
      case "fermenting":
>>>>>>> 6ec4a7db
        return "#4CAF50";
      case "paused":
        return "#FF9800";
      case "completed":
        return "#2196F3";
      case "failed":
        return "#f44336";
      default:
        return "#4CAF50"; // Default to active color for non-completed sessions
    }
  };

  const getStatusIcon = (status: BrewSession["status"]) => {
    if (!status) return "help-outline";
<<<<<<< HEAD

=======
    
>>>>>>> 6ec4a7db
    switch (status) {
      case "active":
        return "play-circle-filled";
      case "fermenting":
        return "science";
<<<<<<< HEAD
      case "in-progress": // Handle API status
        return "science";
=======
>>>>>>> 6ec4a7db
      case "paused":
        return "pause-circle-filled";
      case "completed":
        return "check-circle";
      case "failed":
        return "error";
      default:
<<<<<<< HEAD
        return "science"; // Default to science icon for active sessions
=======
        return "help-outline";
>>>>>>> 6ec4a7db
    }
  };

  const formatDate = (dateString: string) => {
    const date = new Date(dateString);
    return date.toLocaleDateString();
  };

  const calculateDaysProgress = (
    brewDate: string,
    expectedCompletion?: string
  ) => {
    const startDate = new Date(brewDate);
    const today = new Date();
    const daysPassed = Math.floor(
      (today.getTime() - startDate.getTime()) / (1000 * 60 * 60 * 24)
    );

    if (expectedCompletion) {
      const endDate = new Date(expectedCompletion);
      const totalDays = Math.floor(
        (endDate.getTime() - startDate.getTime()) / (1000 * 60 * 60 * 24)
      );
      return {
        daysPassed,
        totalDays,
        progress: Math.min(daysPassed / totalDays, 1),
      };
    }

    return { daysPassed, totalDays: null, progress: null };
  };

  const renderBrewSessionItem = ({
    item: brewSession,
  }: {
    item: BrewSession;
  }) => {
<<<<<<< HEAD
    // Add safety checks for brew session data
=======
    // Fix: The actual data has recipe_id and session_id, not recipe and id
>>>>>>> 6ec4a7db
    if (!brewSession || !brewSession.name) {
      return null;
    }

    const { daysPassed, totalDays, progress } = calculateDaysProgress(
      brewSession.brew_date,
      brewSession.expected_completion_date
    );

    return (
      <TouchableOpacity
        style={styles.brewSessionCard}
        onPress={() => handleBrewSessionPress(brewSession)}
      >
        <View style={styles.brewSessionHeader}>
          <View style={styles.brewSessionTitleRow}>
            <Text style={styles.brewSessionName} numberOfLines={1}>
              {brewSession.name}
            </Text>
            <View
              style={[
                styles.statusBadge,
                { backgroundColor: getStatusColor(brewSession.status) },
              ]}
            >
              <MaterialIcons
                name={getStatusIcon(brewSession.status)}
                size={16}
                color="#fff"
              />
              <Text style={styles.statusText}>
<<<<<<< HEAD
                {brewSession.status
                  ? brewSession.status.charAt(0).toUpperCase() +
                    brewSession.status.slice(1)
                  : "Unknown"}
              </Text>
            </View>
          </View>
          <Text style={styles.recipeStyle}>
            Status:{" "}
            {brewSession.status
              ? brewSession.status.charAt(0).toUpperCase() +
                brewSession.status.slice(1)
              : "Unknown"}
          </Text>
=======
                {brewSession.status 
                  ? brewSession.status.charAt(0).toUpperCase() + brewSession.status.slice(1)
                  : 'Unknown'}
              </Text>
            </View>
          </View>
          <Text style={styles.recipeName}>Recipe ID: {brewSession.recipe_id}</Text>
          <Text style={styles.recipeStyle}>Status: {brewSession.status}</Text>
>>>>>>> 6ec4a7db
        </View>

        <View style={styles.progressContainer}>
          <View style={styles.progressInfo}>
            <Text style={styles.progressLabel}>
              Day {daysPassed} {totalDays && `of ${totalDays}`}
            </Text>
            <Text style={styles.stageText}>
<<<<<<< HEAD
              {brewSession.brew_date
                ? `Started: ${formatDate(brewSession.brew_date)}`
                : brewSession.current_stage
                  ? brewSession.current_stage.charAt(0).toUpperCase() +
                    brewSession.current_stage.slice(1) +
                    " Fermentation"
                  : "Status: " + (brewSession.status || "Unknown")}
=======
              {brewSession.fermentation_start_date
                ? `Started: ${formatDate(brewSession.fermentation_start_date)}`
                : brewSession.current_stage
                  ? brewSession.current_stage.charAt(0).toUpperCase() + brewSession.current_stage.slice(1) + " Fermentation"
                  : 'Status: ' + (brewSession.status || 'Unknown')}
>>>>>>> 6ec4a7db
            </Text>
          </View>

          {progress !== null && (
            <View style={styles.progressBar}>
              <View
                style={[styles.progressFill, { width: `${progress * 100}%` }]}
              />
            </View>
          )}
        </View>

        <View style={styles.brewSessionMetrics}>
          <View style={styles.metric}>
            <Text style={styles.metricLabel}>Started</Text>
            <Text style={styles.metricValue}>
              {formatDate(brewSession.brew_date)}
            </Text>
          </View>

          {brewSession.original_gravity && (
            <View style={styles.metric}>
              <Text style={styles.metricLabel}>OG</Text>
              <Text style={styles.metricValue}>
                {brewSession.original_gravity.toFixed(3)}
              </Text>
            </View>
          )}

          {brewSession.final_gravity && (
            <View style={styles.metric}>
              <Text style={styles.metricLabel}>FG</Text>
              <Text style={styles.metricValue}>
                {brewSession.final_gravity.toFixed(3)}
              </Text>
            </View>
          )}

          {brewSession.actual_abv && (
            <View style={styles.metric}>
              <Text style={styles.metricLabel}>ABV</Text>
              <Text style={styles.metricValue}>
                {brewSession.actual_abv.toFixed(1)}%
              </Text>
            </View>
          )}
        </View>
      </TouchableOpacity>
    );
  };

  const renderEmptyState = () => (
    <View style={styles.emptyState}>
      <MaterialIcons name="science" size={64} color="#ccc" />
      <Text style={styles.emptyTitle}>
        {activeTab === "active" ? "No Active Brews" : "No Completed Brews"}
      </Text>
      <Text style={styles.emptySubtitle}>
        {activeTab === "active"
          ? "Start a brew session to track your fermentation progress"
          : "Completed brew sessions will appear here"}
      </Text>

      {activeTab === "active" && (
        <TouchableOpacity
          style={styles.createButton}
          onPress={handleStartBrewing}
        >
          <MaterialIcons name="play-arrow" size={24} color="#fff" />
          <Text style={styles.createButtonText}>Start Brewing</Text>
        </TouchableOpacity>
      )}
    </View>
  );

  return (
    <View style={styles.container}>
      {/* Header with tabs */}
      <View style={styles.header}>
        <View style={styles.tabContainer}>
          <TouchableOpacity
            style={[styles.tab, activeTab === "active" && styles.activeTab]}
            onPress={() => setActiveTab("active")}
          >
            <Text
              style={[
                styles.tabText,
                activeTab === "active" && styles.activeTabText,
              ]}
            >
              Active ({activeBrewSessions.length})
            </Text>
          </TouchableOpacity>
          <TouchableOpacity
            style={[styles.tab, activeTab === "completed" && styles.activeTab]}
            onPress={() => setActiveTab("completed")}
          >
            <Text
              style={[
                styles.tabText,
                activeTab === "completed" && styles.activeTabText,
              ]}
            >
              Completed ({completedBrewSessions.length})
            </Text>
          </TouchableOpacity>
        </View>
      </View>

      {/* Create button for active brews */}
      {activeTab === "active" && (
        <TouchableOpacity
          style={styles.floatingButton}
          onPress={handleStartBrewing}
        >
          <MaterialIcons name="add" size={24} color="#fff" />
        </TouchableOpacity>
      )}

      {/* Brew sessions list */}
      {isLoading ? (
        <View style={styles.loadingContainer}>
          <ActivityIndicator size="large" color="#f4511e" />
          <Text style={styles.loadingText}>Loading brew sessions...</Text>
        </View>
      ) : error ? (
        <View style={styles.errorContainer}>
          <MaterialIcons name="error" size={48} color="#f44336" />
          <Text style={styles.errorText}>Backend Not Available</Text>
          <Text style={styles.errorSubtext}>
            Brew sessions require a backend connection. The app will show empty
            states until the backend is running.
          </Text>
          <TouchableOpacity
            style={styles.retryButton}
            onPress={() => refetch()}
          >
            <Text style={styles.retryButtonText}>Retry</Text>
          </TouchableOpacity>
        </View>
      ) : currentBrewSessions.length === 0 ? (
        renderEmptyState()
      ) : (
        <FlatList
          data={currentBrewSessions}
          renderItem={renderBrewSessionItem}
          keyExtractor={(item, index) =>
            item.session_id?.toString() || `brew-session-${index}`
          }
          contentContainerStyle={styles.listContainer}
          refreshControl={
            <RefreshControl refreshing={refreshing} onRefresh={onRefresh} />
          }
          showsVerticalScrollIndicator={false}
        />
      )}
    </View>
  );
}

const styles = StyleSheet.create({
  container: {
    flex: 1,
    backgroundColor: "#f5f5f5",
  },
  header: {
    backgroundColor: "#fff",
    paddingTop: 8,
    paddingBottom: 12,
    paddingHorizontal: 16,
    shadowColor: "#000",
    shadowOffset: { width: 0, height: 2 },
    shadowOpacity: 0.1,
    shadowRadius: 4,
    elevation: 3,
  },
  tabContainer: {
    flexDirection: "row",
    backgroundColor: "#f0f0f0",
    borderRadius: 8,
    padding: 4,
  },
  tab: {
    flex: 1,
    paddingVertical: 8,
    paddingHorizontal: 16,
    borderRadius: 6,
    alignItems: "center",
  },
  activeTab: {
    backgroundColor: "#fff",
    shadowColor: "#000",
    shadowOffset: { width: 0, height: 1 },
    shadowOpacity: 0.1,
    shadowRadius: 2,
    elevation: 2,
  },
  tabText: {
    fontSize: 14,
    fontWeight: "500",
    color: "#666",
  },
  activeTabText: {
    color: "#f4511e",
    fontWeight: "600",
  },
  floatingButton: {
    position: "absolute",
    bottom: 24,
    right: 24,
    width: 56,
    height: 56,
    borderRadius: 28,
    backgroundColor: "#f4511e",
    justifyContent: "center",
    alignItems: "center",
    shadowColor: "#000",
    shadowOffset: { width: 0, height: 4 },
    shadowOpacity: 0.3,
    shadowRadius: 8,
    elevation: 8,
    zIndex: 1000,
  },
  listContainer: {
    padding: 16,
    paddingBottom: 100,
  },
  brewSessionCard: {
    backgroundColor: "#fff",
    borderRadius: 12,
    padding: 16,
    marginBottom: 12,
    shadowColor: "#000",
    shadowOffset: { width: 0, height: 2 },
    shadowOpacity: 0.1,
    shadowRadius: 4,
    elevation: 3,
  },
  brewSessionHeader: {
    marginBottom: 12,
  },
  brewSessionTitleRow: {
    flexDirection: "row",
    justifyContent: "space-between",
    alignItems: "center",
    marginBottom: 8,
  },
  brewSessionName: {
    fontSize: 18,
    fontWeight: "bold",
    color: "#333",
    flex: 1,
    marginRight: 8,
  },
  statusBadge: {
    flexDirection: "row",
    alignItems: "center",
    paddingHorizontal: 8,
    paddingVertical: 4,
    borderRadius: 12,
    gap: 4,
  },
  statusText: {
    color: "#fff",
    fontSize: 12,
    fontWeight: "600",
  },
  recipeName: {
    fontSize: 16,
    color: "#333",
    marginBottom: 2,
  },
  recipeStyle: {
    fontSize: 14,
    color: "#f4511e",
    fontWeight: "500",
  },
  progressContainer: {
    marginBottom: 12,
  },
  progressInfo: {
    flexDirection: "row",
    justifyContent: "space-between",
    alignItems: "center",
    marginBottom: 8,
  },
  progressLabel: {
    fontSize: 14,
    fontWeight: "600",
    color: "#333",
  },
  stageText: {
    fontSize: 12,
    color: "#666",
    textTransform: "capitalize",
  },
  progressBar: {
    height: 4,
    backgroundColor: "#e0e0e0",
    borderRadius: 2,
    overflow: "hidden",
  },
  progressFill: {
    height: "100%",
    backgroundColor: "#4CAF50",
    borderRadius: 2,
  },
  brewSessionMetrics: {
    flexDirection: "row",
    justifyContent: "space-between",
    alignItems: "center",
  },
  metric: {
    alignItems: "center",
    minWidth: 60,
  },
  metricLabel: {
    fontSize: 12,
    color: "#999",
    marginBottom: 2,
  },
  metricValue: {
    fontSize: 14,
    fontWeight: "600",
    color: "#333",
  },
  loadingContainer: {
    flex: 1,
    justifyContent: "center",
    alignItems: "center",
    padding: 32,
  },
  loadingText: {
    fontSize: 16,
    color: "#666",
    marginTop: 16,
  },
  errorContainer: {
    flex: 1,
    justifyContent: "center",
    alignItems: "center",
    padding: 32,
  },
  errorText: {
    fontSize: 16,
    color: "#f44336",
    marginTop: 16,
    marginBottom: 8,
    textAlign: "center",
  },
  errorSubtext: {
    fontSize: 14,
    color: "#666",
    marginBottom: 24,
    textAlign: "center",
    paddingHorizontal: 16,
  },
  retryButton: {
    backgroundColor: "#f4511e",
    paddingHorizontal: 24,
    paddingVertical: 12,
    borderRadius: 8,
  },
  retryButtonText: {
    color: "#fff",
    fontSize: 16,
    fontWeight: "600",
  },
  emptyState: {
    flex: 1,
    justifyContent: "center",
    alignItems: "center",
    padding: 32,
  },
  emptyTitle: {
    fontSize: 24,
    fontWeight: "bold",
    color: "#333",
    marginTop: 16,
    marginBottom: 8,
  },
  emptySubtitle: {
    fontSize: 16,
    color: "#666",
    textAlign: "center",
    lineHeight: 22,
    marginBottom: 32,
  },
  createButton: {
    flexDirection: "row",
    alignItems: "center",
    backgroundColor: "#f4511e",
    paddingHorizontal: 24,
    paddingVertical: 12,
    borderRadius: 8,
    gap: 8,
  },
  createButtonText: {
    color: "#fff",
    fontSize: 16,
    fontWeight: "600",
  },
});<|MERGE_RESOLUTION|>--- conflicted
+++ resolved
@@ -46,11 +46,7 @@
 
   const allBrewSessions = brewSessionsData?.brew_sessions || [];
   const activeBrewSessions = allBrewSessions.filter(
-<<<<<<< HEAD
     session => session.status !== "completed"
-=======
-    session => session.status === "fermenting" || session.status === "paused"
->>>>>>> 6ec4a7db
   );
   const completedBrewSessions = allBrewSessions.filter(
     session => session.status === "completed"
@@ -71,20 +67,12 @@
   };
 
   const getStatusColor = (status: BrewSession["status"]) => {
-<<<<<<< HEAD
     if (!status) return "#4CAF50"; // Default for non-completed
 
     switch (status) {
       case "active":
       case "fermenting":
       case "in-progress": // Handle API status
-=======
-    if (!status) return "#666";
-    
-    switch (status) {
-      case "active":
-      case "fermenting":
->>>>>>> 6ec4a7db
         return "#4CAF50";
       case "paused":
         return "#FF9800";
@@ -99,21 +87,15 @@
 
   const getStatusIcon = (status: BrewSession["status"]) => {
     if (!status) return "help-outline";
-<<<<<<< HEAD
-
-=======
-    
->>>>>>> 6ec4a7db
+
     switch (status) {
       case "active":
         return "play-circle-filled";
       case "fermenting":
         return "science";
-<<<<<<< HEAD
       case "in-progress": // Handle API status
         return "science";
-=======
->>>>>>> 6ec4a7db
+
       case "paused":
         return "pause-circle-filled";
       case "completed":
@@ -121,11 +103,7 @@
       case "failed":
         return "error";
       default:
-<<<<<<< HEAD
         return "science"; // Default to science icon for active sessions
-=======
-        return "help-outline";
->>>>>>> 6ec4a7db
     }
   };
 
@@ -164,11 +142,7 @@
   }: {
     item: BrewSession;
   }) => {
-<<<<<<< HEAD
-    // Add safety checks for brew session data
-=======
     // Fix: The actual data has recipe_id and session_id, not recipe and id
->>>>>>> 6ec4a7db
     if (!brewSession || !brewSession.name) {
       return null;
     }
@@ -200,7 +174,6 @@
                 color="#fff"
               />
               <Text style={styles.statusText}>
-<<<<<<< HEAD
                 {brewSession.status
                   ? brewSession.status.charAt(0).toUpperCase() +
                     brewSession.status.slice(1)
@@ -215,16 +188,7 @@
                 brewSession.status.slice(1)
               : "Unknown"}
           </Text>
-=======
-                {brewSession.status 
-                  ? brewSession.status.charAt(0).toUpperCase() + brewSession.status.slice(1)
-                  : 'Unknown'}
-              </Text>
-            </View>
-          </View>
-          <Text style={styles.recipeName}>Recipe ID: {brewSession.recipe_id}</Text>
-          <Text style={styles.recipeStyle}>Status: {brewSession.status}</Text>
->>>>>>> 6ec4a7db
+
         </View>
 
         <View style={styles.progressContainer}>
@@ -233,7 +197,6 @@
               Day {daysPassed} {totalDays && `of ${totalDays}`}
             </Text>
             <Text style={styles.stageText}>
-<<<<<<< HEAD
               {brewSession.brew_date
                 ? `Started: ${formatDate(brewSession.brew_date)}`
                 : brewSession.current_stage
@@ -241,13 +204,7 @@
                     brewSession.current_stage.slice(1) +
                     " Fermentation"
                   : "Status: " + (brewSession.status || "Unknown")}
-=======
-              {brewSession.fermentation_start_date
-                ? `Started: ${formatDate(brewSession.fermentation_start_date)}`
-                : brewSession.current_stage
-                  ? brewSession.current_stage.charAt(0).toUpperCase() + brewSession.current_stage.slice(1) + " Fermentation"
-                  : 'Status: ' + (brewSession.status || 'Unknown')}
->>>>>>> 6ec4a7db
+
             </Text>
           </View>
 
