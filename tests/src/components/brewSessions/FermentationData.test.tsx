--- conflicted
+++ resolved
@@ -1,11 +1,5 @@
 /**
-<<<<<<< HEAD
  * FermentationData Component Test Suite
-=======
- * FermentationData Tests
- *
- * Start simple - test basic rendering first
->>>>>>> e36767ba
  */
 
 import React from "react";
@@ -50,6 +44,8 @@
     fermentationData: [],
     expectedFG: 1.01,
     actualOG: 1.05,
+    expectedFG: 1.01,
+    actualOG: 1.05,
     temperatureUnit: "C",
     brewSessionId: "session-123",
   };
@@ -59,4 +55,4 @@
       render(<FermentationData {...defaultProps} />);
     }).not.toThrow();
   });
-});+});
