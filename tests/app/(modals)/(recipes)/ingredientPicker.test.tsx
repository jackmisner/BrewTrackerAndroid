--- conflicted
+++ resolved
@@ -1,17 +1,14 @@
 /**
  * IngredientPickerScreen Component Test Suite
-<<<<<<< HEAD
-=======
- *
- * Tests for the ingredient picker modal screen component.
- * Follows patterns from DEVELOPMENT_KNOWLEDGE.md for high-impact 0% coverage files.
- *
- * Strategy: Start with basic render tests, then add incremental functionality tests.
- * Target: 0% → 40%+ coverage
->>>>>>> e36767ba
  */
 
 import React from "react";
+import {
+  render,
+  fireEvent,
+  waitFor,
+  within,
+} from "@testing-library/react-native";
 import {
   render,
   fireEvent,
@@ -101,6 +98,7 @@
 }));
 
 jest.mock("@src/hooks/useDebounce", () => ({
+  useDebounce: jest.fn(value => value),
   useDebounce: jest.fn(value => value),
 }));
 
@@ -151,9 +149,20 @@
     },
   })
 );
+jest.mock(
+  "@src/components/recipes/IngredientEditor/IngredientDetailEditor",
+  () => ({
+    IngredientDetailEditor: () => {
+      const React = require("react");
+      const { Text } = require("react-native");
+      return React.createElement(Text, {}, "Ingredient Detail Editor");
+    },
+  })
+);
 
 // Mock utilities
 jest.mock("@utils/formatUtils", () => ({
+  formatIngredientDetails: jest.fn(ingredient => `${ingredient.name} details`),
   formatIngredientDetails: jest.fn(ingredient => `${ingredient.name} details`),
 }));
 
@@ -190,6 +199,7 @@
     },
     {
       id: "2",
+      id: "2",
       name: "Cascade Hops",
       description: "American hop variety",
       type: "hop",
@@ -229,12 +239,7 @@
 
     it("shows loading state while fetching ingredients", async () => {
       mockApiService.ingredients.getAll.mockImplementation(
-<<<<<<< HEAD
         () => new Promise(resolve => setTimeout(() => resolve({ data: [] }), 0))
-=======
-        () =>
-          new Promise(resolve => setTimeout(() => resolve({ data: [] }), 100))
->>>>>>> e36767ba
       );
 
       const { getByText } = render(<IngredientPickerScreen />, {
@@ -256,20 +261,13 @@
 
       // Should handle error gracefully and show appropriate UI
       await waitFor(() => {
-<<<<<<< HEAD
         const anyMessage =
           queryByText(/error/i) ||
           queryByText(/grains & fermentables/i) ||
           queryByText(/no ingredients found/i);
         expect(anyMessage).toBeTruthy();
-=======
-        expect(
-          queryByText("Error") ||
-            queryByText("Grains & Fermentables") ||
-            queryByText("No ingredients found")
-        ).toBeTruthy();
->>>>>>> e36767ba
-      });
+      });
+
 
       // Component should not crash
       expect(getByText("Grains & Fermentables")).toBeTruthy();
@@ -462,6 +460,9 @@
       mockApiService.ingredients.getAll.mockRejectedValue({
         response: { status: 500 },
       });
+      mockApiService.ingredients.getAll.mockRejectedValue({
+        response: { status: 500 },
+      });
 
       expect(() =>
         render(<IngredientPickerScreen />, {
@@ -471,6 +472,9 @@
     });
 
     it("should handle authentication errors", async () => {
+      mockApiService.ingredients.getAll.mockRejectedValue({
+        response: { status: 401 },
+      });
       mockApiService.ingredients.getAll.mockRejectedValue({
         response: { status: 401 },
       });
@@ -583,4 +587,4 @@
       ).not.toThrow();
     });
   });
-});+});
